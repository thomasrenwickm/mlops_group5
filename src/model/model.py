"""
model.py

Train and evaluate a regression model on the Ames Housing dataset.
Includes preprocessing, feature engineering, top-k feature selection,
metrics evaluation, and model persistence.
"""

import os
import logging
import pickle
import pandas as pd
from sklearn.model_selection import train_test_split
from sklearn.linear_model import LinearRegression
from sklearn.feature_selection import SelectKBest, f_regression
from sklearn.metrics import mean_squared_error, mean_absolute_error, r2_score
from src.preprocess.preprocessing import preprocess_data
from src.features.features import engineer_features
<<<<<<< HEAD
from src.evaluation.evaluation import evaluate_regression
=======
>>>>>>> 6c7858d4

logger = logging.getLogger(__name__)
logging.basicConfig(level=logging.INFO)


def run_model_pipeline(df_raw: pd.DataFrame, config: dict) -> None:
    try:
        logger.info("Starting model training pipeline...")

        target = config["target"]
        y_data = df_raw[target]
        x_data = df_raw.drop(columns=[target])

        x_data = engineer_features(x_data, config)

        x_processed = preprocess_data(x_data)
        x_processed.columns = x_processed.columns.astype(str)

        important_manual_features = [
            "total_sf", "bathrooms", "house_age", "since_remodel",
            "overall_qual", "garage_cars", "gr_liv_area",
            "kitchen_qual", "exter_qual", "neighborhood"
        ]
        always_keep = [
            f for f in important_manual_features if f in x_processed.columns]

        selection_input = x_processed.drop(
            columns=always_keep, errors="ignore")
        selector = SelectKBest(score_func=f_regression, k=10)
        x_selected = selector.fit_transform(selection_input, y_data)
        selected_features = selection_input.columns[selector.get_support(
        )].tolist()

        selected_features.extend(always_keep)
        x_final = x_processed[selected_features]

        split_cfg = config["data_split"]
        x_train, x_test, y_train, y_test = train_test_split(
            x_final,
            y_data,
            test_size=split_cfg["test_size"],
            random_state=split_cfg["random_state"]
        )

        model_type = config["model"]["active"]
        if model_type == "linear_regression":
            model = LinearRegression()
        else:
            raise ValueError("Unsupported model type: %s", model_type)

        model.fit(x_train, y_train)
        logger.info("Model training completed.")

<<<<<<< HEAD
        metrics = evaluate_regression(y_test, y_pred)
=======
        y_pred = model.predict(x_test)
        metrics = {
            "mse": mean_squared_error(y_test, y_pred),
            "rmse": mean_squared_error(y_test, y_pred, squared=False),
            "mae": mean_absolute_error(y_test, y_pred),
            "r2": r2_score(y_test, y_pred)
        }
>>>>>>> 6c7858d4

        logger.info("Evaluation metrics: %s", metrics)

        metrics_path = config["artifacts"]["metrics_path"]
        os.makedirs(os.path.dirname(metrics_path), exist_ok=True)
        pd.Series(metrics).to_json(metrics_path, indent=2)
        logger.info("Saved metrics to %s", metrics_path)

        model_path = config["model"].get("model_path", "models/model.pkl")
        with open(model_path, "wb") as f:
            pickle.dump(model, f)
        logger.info("Saved model to %s", model_path)

    except Exception as e:
        logger.exception("Model training pipeline failed: %s", e)
        raise<|MERGE_RESOLUTION|>--- conflicted
+++ resolved
@@ -16,10 +16,8 @@
 from sklearn.metrics import mean_squared_error, mean_absolute_error, r2_score
 from src.preprocess.preprocessing import preprocess_data
 from src.features.features import engineer_features
-<<<<<<< HEAD
 from src.evaluation.evaluation import evaluate_regression
-=======
->>>>>>> 6c7858d4
+
 
 logger = logging.getLogger(__name__)
 logging.basicConfig(level=logging.INFO)
@@ -73,17 +71,8 @@
         model.fit(x_train, y_train)
         logger.info("Model training completed.")
 
-<<<<<<< HEAD
         metrics = evaluate_regression(y_test, y_pred)
-=======
-        y_pred = model.predict(x_test)
-        metrics = {
-            "mse": mean_squared_error(y_test, y_pred),
-            "rmse": mean_squared_error(y_test, y_pred, squared=False),
-            "mae": mean_absolute_error(y_test, y_pred),
-            "r2": r2_score(y_test, y_pred)
-        }
->>>>>>> 6c7858d4
+
 
         logger.info("Evaluation metrics: %s", metrics)
 
